--- conflicted
+++ resolved
@@ -105,95 +105,6 @@
 
 ## Documentation
 
-<<<<<<< HEAD
-### Key Documentation Files and Their Locations
-
-When working on this project, refer to these documentation files for detailed information:
-
-#### Architecture Documentation
-- **Clean Architecture Migration**: `docs/CLEAN_ARCHITECTURE_MIGRATION.md`
-  - Migration progress tracking
-  - Module-by-module migration status
-  - Implementation guidelines
-
-- **Database Schema**: `docs/DATABASE_SCHEMA.md`
-  - Complete database structure
-  - Table relationships
-  - Column descriptions
-
-- **API Documentation**: `docs/API_DOCUMENTATION.md`
-  - API endpoints specification
-  - Request/response formats
-  - Authentication details
-
-#### Development Guides
-- **Development Guide**: `docs/DEVELOPMENT_GUIDE.md`
-  - Setup instructions
-  - Development workflow
-  - Coding standards
-
-- **Testing Guide**: `docs/TESTING_GUIDE.md`
-  - Test structure
-  - Testing strategies
-  - Running tests
-
-#### Domain Documentation
-- **Domain Model**: `docs/DOMAIN_MODEL.md`
-  - Business entities
-  - Domain services
-  - Business rules
-
-- **Use Cases**: `docs/USE_CASES.md`
-  - Application use cases
-  - Business workflows
-  - User scenarios
-
-#### Infrastructure Documentation
-- **Deployment**: `docs/DEPLOYMENT.md`
-  - Deployment procedures
-  - Environment configuration
-  - Production setup
-
-- **Monitoring**: `docs/MONITORING.md`
-  - Monitoring setup
-  - Metrics collection
-  - Alert configuration
-
-- **BI Dashboard**: `docs/BI_DASHBOARD.md`
-  - BI Dashboard setup and usage
-  - Plotly Dash architecture
-  - Data visualization features
-  - Troubleshooting guide
-
-#### Quick Reference Files
-- **Environment Variables**: `.env.example`
-  - Required environment variables
-  - Configuration options
-
-- **Project Dependencies**: `pyproject.toml`
-  - Python dependencies
-  - Development tools configuration
-
-- **Docker Configuration**: `docker/docker-compose.yml`
-  - Container setup
-  - Service definitions
-
-- **Database Migrations**: `database/migrations/`
-  - Schema migration files
-  - Sequential update scripts
-
-#### Code Organization
-- **Source Code**: `src/`
-  - `domain/` - Domain entities and business logic
-  - `application/` - Use cases and DTOs
-  - `infrastructure/` - External service implementations
-  - `interfaces/` - User interfaces (CLI, Web)
-
-- **Tests**: `tests/`
-  - Unit tests organized by module
-  - Integration tests
-  - Evaluation tests
-=======
 ### Architecture & Development
 - **[ARCHITECTURE.md](docs/ARCHITECTURE.md)**: Complete system architecture
 - **[CLEAN_ARCHITECTURE_MIGRATION.md](docs/CLEAN_ARCHITECTURE_MIGRATION.md)**: Migration progress
@@ -208,7 +119,7 @@
 ### Operations
 - **[DEPLOYMENT.md](docs/DEPLOYMENT.md)**: Deployment procedures
 - **[MONITORING.md](docs/MONITORING.md)**: Monitoring setup
->>>>>>> 743d9211
+- **[BI_DASHBOARD.md](docs/BI_DASHBOARD.md)**: BI Dashboard (Plotly Dash) setup and usage
 
 ## Important Notes
 
