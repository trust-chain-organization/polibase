--- conflicted
+++ resolved
@@ -406,12 +406,7 @@
 
     meeting_dict = cast(dict[str, Any], meeting)
     st.info(
-<<<<<<< HEAD
         f"編集中: {meeting_dict['governing_body_name']} - {meeting_dict['conference_name']}"
-=======
-        f"編集中: {meeting_dict['governing_body_name']} - "
-        f"{meeting_dict['conference_name']}"
->>>>>>> ce8ed06a
     )
 
     with st.form("edit_meeting_form"):
