# コードの配置

```
.
├── src/
│   ├── config/              # 設定関連 (必要であれば)
│   │   └── __init__.py
│   │   └── settings.py
│   ├── minutes_divide_processor/   # 議事録分割処理
│   │   ├── __init__.py
│   │   ├── minutes_dividor.py
│   │   ├── minutes_process_agent.py
│   │   └── models.py
│   ├── metadata_processor/  # 会議メタデータ処理
│   │   ├── __init__.py
│   │   ├── collector.py
│   │   ├── storage.py
│   │   └── models.py
│   ├── politician_processor/ # 政治家情報処理
│   │   ├── __init__.py
│   │   ├── scraper.py
│   │   ├── db_handler.py
│   │   ├── linker.py
│   │   └── models.py
│   ├── utils/               # 共通ユーティリティ
│   │   ├── __init__.py
│   │   └── text_extractor.py
│   └── main.py              # エントリーポイント
├── data/
│   ├── input/
│   └── output/
├── tests/                   # テストコード
│   └── ...
├── pyproject.toml           # or requirements.txt
├── README.md
└── .gitignore
<<<<<<< HEAD
```
=======

# 開発環境の生成AIの設定
https://code.visualstudio.com/docs/copilot/copilot-customization

- .github/prompts/hogehoge.prompt.md
  - chat/editで使えるカスタムのプロンプトを配置

- .vscode/settings.json
    - 開発環境の設定を記載
    - このプロジェクト用のMCPの設定を記載
- .github/copilot-instructions.md
  - エージェントが従う作業フローの指示を記載
    - プロダクトマネージャー業務の指示
        - product_management業務の参照ドキュメント
            - product_management_reference/product_goal.md
            - product_management_reference/daily_task.md
    - コード修正業務の指示
- このプロジェクト用のcopilotの作業時の設定を記載(copilot-instructions.mdを継承)
    - .vscode/code-style.md
        - コード生成時のルール
    - .vscode/test-style.md
        - テスト生成時のルール
    - .vscode/review-style.md
        - レビュー時のルール
    - .vscode/commit-message-style.md
        - コミットメッセージの生成時のルール
    - .vscode/pull-request-style.md
        - pull requestの生成時のルール
>>>>>>> 8804e9f4
<|MERGE_RESOLUTION|>--- conflicted
+++ resolved
@@ -34,9 +34,6 @@
 ├── pyproject.toml           # or requirements.txt
 ├── README.md
 └── .gitignore
-<<<<<<< HEAD
-```
-=======
 
 # 開発環境の生成AIの設定
 https://code.visualstudio.com/docs/copilot/copilot-customization
@@ -64,5 +61,4 @@
     - .vscode/commit-message-style.md
         - コミットメッセージの生成時のルール
     - .vscode/pull-request-style.md
-        - pull requestの生成時のルール
->>>>>>> 8804e9f4
+        - pull requestの生成時のルール